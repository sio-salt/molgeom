import os
import re
from collections import deque

from molgeom import Atom, Molecule, Mat3
from molgeom.parsers.parser_tools import remove_trailing_empty_lines
from molgeom.utils.lattice_utils import lat_params_to_lat_vecs, frac2cart

# CIF format specification:
# http://www.physics.gov.az/book_I/S_R_Hall.pdf


def cif_tag_parser(filepath: str) -> dict:
    if not os.path.exists(filepath) or not os.path.isfile(filepath):
        raise FileNotFoundError(f"{filepath} do not exist")

    cif_tags = dict()
    with open(filepath, "r") as file:
        lines = deque()
        # add empty line before loop_ block to separate tags
        for line in remove_trailing_empty_lines(file.readlines()):
            # replace tabs, non-breaking spaces, and multiple spaces with single space
            line = re.sub(r"[\s\t\xa0]+", " ", line)
            if "loop_" in line:
                lines.append(" ")
                lines.append(" ")
                lines.append(line)
            else:
                lines.append(line)
        lines.append(" ")
        lines.append(" ")

        while lines:
            line = lines.popleft()

            # load cell parameters
            if line.strip().startswith("_cell_length_a"):
                len_val_str = line.split()[1].split("(")[0]
                cif_tags["cell_length_a"] = float(len_val_str)
            if line.strip().startswith("_cell_length_b"):
                len_val_str = line.split()[1].split("(")[0]
                cif_tags["cell_length_b"] = float(len_val_str)
            if line.strip().startswith("_cell_length_c"):
                len_val_str = line.split()[1].split("(")[0]
                cif_tags["cell_length_c"] = float(len_val_str)
            if line.strip().startswith("_cell_angle_alpha"):
                angle_val_str = line.split()[1].split("(")[0]
                cif_tags["cell_angle_alpha"] = float(angle_val_str)
            if line.strip().startswith("_cell_angle_beta"):
                angle_val_str = line.split()[1].split("(")[0]
                cif_tags["cell_angle_beta"] = float(angle_val_str)
            if line.strip().startswith("_cell_angle_gamma"):
                angle_val_str = line.split()[1].split("(")[0]
                cif_tags["cell_angle_gamma"] = float(angle_val_str)

            # get tags under loop_ block
            loop_tags_idx = dict()
            if line.strip().startswith("loop_"):
                line = lines.popleft().strip()
                cnt = 0
                while line.startswith("_"):
                    tag = line.split()[0]
                    loop_tags_idx[tag] = cnt
                    line = lines.popleft().strip()
                    cnt += 1

            # load symmetry operations
            symop_tags = [
                "_space_group_symop_operation_xyz",
                "_space_group_symop.operation_xyz",
                "_symmetry_equiv_pos_as_xyz",
            ]
            symop_tags_used = [tag for tag in loop_tags_idx.keys() if tag in symop_tags]
            if symop_tags_used:
                symop_idx = loop_tags_idx[symop_tags_used[0]]
                cif_tags["symops"] = []
                while line.count(",") == 2:
                    line_str = "".join(line.split()[symop_idx:])
                    symop_str = line_str.replace("'", "")
                    cif_tags["symops"].append(symop_str)
                    line = lines.popleft().strip()

            # load atom symbols and positions
            atom_symbol_tags = [
                "_atom_site_type_symbol",
                "_atom_site_label",
            ]
            atom_fract_tags = [
                "_atom_site_fract_x",
                "_atom_site_fract_y",
                "_atom_site_fract_z",
            ]
            if (
                len(
                    {
                        atom_symbol_tag
                        for atom_symbol_tag in atom_symbol_tags
                        if atom_symbol_tag in loop_tags_idx
                    }
                )
                > 0
            ) and (
                len(
                    {
                        atom_tag
                        for atom_tag in atom_fract_tags
                        if atom_tag in loop_tags_idx
                    }
                )
                == 3
            ):
                cif_tags["atoms"] = []
                while len(line.split()) == len(loop_tags_idx):
                    splited = line.split()
                    if atom_symbol_tags[0] in loop_tags_idx:
                        symbol = splited[loop_tags_idx["_atom_site_type_symbol"]]
                        # remove charge info from symbol
                        symbol = re.sub(r"\d+[+-]?", "", symbol)
                    else:
                        symbol = splited[loop_tags_idx["_atom_site_label"]]
                        # remove label info from symbol
                        symbol = re.sub(r"\d+[+-]?", "", re.split("_", symbol)[0])
                        symbol = symbol.replace("HW", "H").replace("OW", "O")
                    fract_x = splited[loop_tags_idx["_atom_site_fract_x"]].split("(")[0]
                    fract_y = splited[loop_tags_idx["_atom_site_fract_y"]].split("(")[0]
                    fract_z = splited[loop_tags_idx["_atom_site_fract_z"]].split("(")[0]

                    atom = {
                        "symbol": symbol,
                        "fract_x": float(fract_x),
                        "fract_y": float(fract_y),
                        "fract_z": float(fract_z),
                    }
                    cif_tags["atoms"].append(atom)
                    line = lines.popleft().strip()

    if "atoms" not in cif_tags or len(cif_tags["atoms"]) == 0:
        raise ValueError("No atoms found in the CIF file")
    if any(
        tag not in cif_tags
        for tag in [
            "cell_length_a",
            "cell_length_b",
            "cell_length_c",
            "cell_angle_alpha",
            "cell_angle_beta",
            "cell_angle_gamma",
        ]
    ):
        raise ValueError("Cell parameters not found in the CIF file")
    if "symops" in cif_tags and len(cif_tags["symops"]) == 0:
        raise ValueError("No symmetry operations found in the CIF file")

    return cif_tags


def ciftag2mol(cif_tags: dict) -> Molecule:
    frac_to_cart_mat: Mat3 = lat_params_to_lat_vecs(
        cif_tags["cell_length_a"],
        cif_tags["cell_length_b"],
        cif_tags["cell_length_c"],
        cif_tags["cell_angle_alpha"],
        cif_tags["cell_angle_beta"],
        cif_tags["cell_angle_gamma"],
        angle_in_degrees=True,
    )
    atoms = []
    for atom in cif_tags["atoms"]:
        frac_coord = [atom["fract_x"], atom["fract_y"], atom["fract_z"]]
        cart_coord = frac2cart(frac_coords=frac_coord, lattice_vecs=frac_to_cart_mat)
        symbol = atom["symbol"]
        atom = Atom(symbol, *cart_coord)
        atoms.append(atom)

    mol = Molecule(*atoms, lattice_vecs=frac_to_cart_mat)
    return mol


def cif_parser(filepath: str, apply_symop: bool = True, wrap: bool = False) -> Molecule:
    cif_tags = cif_tag_parser(filepath)
<<<<<<< HEAD
    mol = ciftag2mol(cif_tags)
    rep_mol = Molecule()
    if apply_symop and "symops" in cif_tags:
        for symop in cif_tags["symops"]:
            new_mol = mol.replicated_from_xyz_str(symop, wrap=False)
            rep_mol.merge(new_mol)
    rep_mol.lattice_vecs = mol.lattice_vecs
    return rep_mol
=======
    cif_mol = ciftag2mol(cif_tags)
    new_mol = Molecule()
    if apply_symop and "symops" in cif_tags:
        for symop in cif_tags["symops"]:
            tmp_mol = cif_mol.replicated_from_xyz_str(symop, wrap=wrap)
            new_mol.merge(tmp_mol)
    new_mol.lattice_vecs = cif_mol.lattice_vecs
    return cif_mol
>>>>>>> 866cc5a0
<|MERGE_RESOLUTION|>--- conflicted
+++ resolved
@@ -178,16 +178,6 @@
 
 def cif_parser(filepath: str, apply_symop: bool = True, wrap: bool = False) -> Molecule:
     cif_tags = cif_tag_parser(filepath)
-<<<<<<< HEAD
-    mol = ciftag2mol(cif_tags)
-    rep_mol = Molecule()
-    if apply_symop and "symops" in cif_tags:
-        for symop in cif_tags["symops"]:
-            new_mol = mol.replicated_from_xyz_str(symop, wrap=False)
-            rep_mol.merge(new_mol)
-    rep_mol.lattice_vecs = mol.lattice_vecs
-    return rep_mol
-=======
     cif_mol = ciftag2mol(cif_tags)
     new_mol = Molecule()
     if apply_symop and "symops" in cif_tags:
@@ -195,5 +185,4 @@
             tmp_mol = cif_mol.replicated_from_xyz_str(symop, wrap=wrap)
             new_mol.merge(tmp_mol)
     new_mol.lattice_vecs = cif_mol.lattice_vecs
-    return cif_mol
->>>>>>> 866cc5a0
+    return new_mol